--- conflicted
+++ resolved
@@ -189,7 +189,6 @@
 
 ![M2 ishm](photos/m2ishm.gif)
 
-<<<<<<< HEAD
     ffmpeg -f lavfi -i 'cellauto=size=48x11:rate=10,setpts=10*PTS,format=monow,trim=end=123,        tile=123x1' gfx/cellauto_123.png
     ffmpeg -f lavfi -i 'cellauto=size=48x11:rate=10,setpts=10*PTS,format=monow,trim=end=123,reverse,tile=123x1' gfx/cellauto_123_reverse.png
     ./led-badge-11x44.py -m 5 -s 8 :gfx/cellauto_123.png:
@@ -208,10 +207,7 @@
 
 ![LED Mini Board](photos/doom.gif)
 
-    python3 ./led-badge-11x44.py --list-names
-=======
     python ./led-badge-11x44.py --list-names
->>>>>>> 2869d228
 
 prints the list of builtin icon names, including :happy: :happy2: :heart: :HEART: :heart2: :HEART2: :fablab: :bicycle: :
 bicycle_r: :owncloud: ::
